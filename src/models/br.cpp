--- conflicted
+++ resolved
@@ -124,11 +124,7 @@
 }
 
 void BR::printInfo() {
-<<<<<<< HEAD
-    Log(CERR) << name << " additional stats:"
-=======
-    LOG(COUT) << name << " additional stats:"
->>>>>>> 3ed7b577
+    Log(COUT) << name << " additional stats:"
               << "\n  Mean # estimators per data point: " << bases.size() << "\n";
 }
 
