--- conflicted
+++ resolved
@@ -110,21 +110,16 @@
 
 void Model::setLabelsWeights(std::vector<Real> lw){
 //    if(lw.size() != m)
-<<<<<<< HEAD
-//        throw std::invalid_argument("Size of labels' weights vector does not match number of model outputs");
+//        throw std::invalid_argument("Size of labels' weights vector dose not match number of model outputs");
     labelsWeights = std::move(lw);
-=======
-//        throw std::invalid_argument("Size of labels' weights vector dose not match number of model outputs");
-    labelsWeights = lw;
     if(labelsBiases.empty()) labelsBiases = std::vector<Real>(lw.size(), 0);
 }
 
 void Model::setLabelsBiases(std::vector<Real> lb){
 //    if(lw.size() != m)
 //        throw std::invalid_argument("Size of labels' biases vector dose not match number of model outputs");
-    labelsBiases = lb;
+    labelsBiases = std::move(lb);
     if(labelsWeights.empty()) labelsWeights = std::vector<Real>(lb.size(), 0);
->>>>>>> 2ca6f2c9
 }
 
 Real Model::microOfo(SRMatrix& features, SRMatrix& labels, Args& args){
