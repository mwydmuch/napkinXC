--- conflicted
+++ resolved
@@ -98,15 +98,12 @@
                 hash = std::stoi(args.at(ai + 1));
             else if (args[ai] == "--threshold")
                 threshold = std::stof(args.at(ai + 1));
-<<<<<<< HEAD
-=======
             else if (args[ai] == "--eta")
                 eta = std::stof(args.at(ai + 1));
             else if (args[ai] == "--iter")
                 iter = std::stoi(args.at(ai + 1));
             else if (args[ai] == "--projectDim")
                 projectDim = std::stoi(args.at(ai + 1));
->>>>>>> 2c369f3f
 
             // Training options
             else if (args[ai] == "-t" || args[ai] == "--threads"){
@@ -166,12 +163,8 @@
                 else if (args.at(ai + 1) == "completeRandom") treeType = completeRandom;
                 else if (args.at(ai + 1) == "balancedInOrder") treeType = balancedInOrder;
                 else if (args.at(ai + 1) == "balancedRandom") treeType = balancedRandom;
-<<<<<<< HEAD
                 else if (args.at(ai + 1) == "hierarchicalKMeans") treeType = hierarchicalKMeans;
-=======
                 else if (args.at(ai + 1) == "kMeansWithProjection" ) treeType = kMeansWithProjection;
-                else if (args.at(ai + 1) == "kMeans") treeType = kMeans;
->>>>>>> 2c369f3f
                 else if (args.at(ai + 1) == "topDown") treeType = topDown;
                 else if (args.at(ai + 1) == "huffman") treeType = huffman;
                 else {
@@ -217,7 +210,7 @@
 
     // Read header
     // Format: #rows #features #labels
-    // TODO: add some validation
+    // TODO: add validation
     if(header){
         size_t nextPos, pos = 0;
         getline(in, line);
@@ -376,24 +369,18 @@
         --iter              number of epochs of SGD
 
         Tree:
-<<<<<<< HEAD
         -a, --arity         Arity of a tree (default = 2)
         --maxLeaves         Maximum number of leaves (labels) in one internal node.
         --tree              File with tree structure
         --treeType          Type of a tree to build if file with structure is not provided
                             Tree types: completeInOrder, completeRandom
-=======
-        -a, --arity     Arity of a tree (default = 2)
-        --maxLeaves     Maximum number of leaves (labels) in one internal node.
-        --tree          File with tree structure
-        --treeType      Type of a tree to build if file with structure is not provided
-                        Tree types: completeInOrder, completeRandom
-        --projectDim    Number or random direction
->>>>>>> 2c369f3f
 
         K-Means tree:
         --kMeansEps         Stopping criteria for K-Means clustering (default = 0.001)
         --kMeansBalanced    Use balanced K-Means clustering (default = 1)
+
+        Random projection:
+        --projectDim        Number or random direction
     )HELP";
     exit(EXIT_FAILURE);
 }
