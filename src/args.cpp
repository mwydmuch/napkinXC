/*
 Copyright (c) 2018-2020 by Marek Wydmuch

 Permission is hereby granted, free of charge, to any person obtaining a copy
 of this software and associated documentation files (the "Software"), to deal
 in the Software without restriction, including without limitation the rights
 to use, copy, modify, merge, publish, distribute, sublicense, and/or sell
 copies of the Software, and to permit persons to whom the Software is
 furnished to do so, subject to the following conditions:

 The above copyright notice and this permission notice shall be included in all
 copies or substantial portions of the Software.

 THE SOFTWARE IS PROVIDED "AS IS", WITHOUT WARRANTY OF ANY KIND, EXPRESS OR
 IMPLIED, INCLUDING BUT NOT LIMITED TO THE WARRANTIES OF MERCHANTABILITY,
 FITNESS FOR A PARTICULAR PURPOSE AND NONINFRINGEMENT. IN NO EVENT SHALL THE
 AUTHORS OR COPYRIGHT HOLDERS BE LIABLE FOR ANY CLAIM, DAMAGES OR OTHER
 LIABILITY, WHETHER IN AN ACTION OF CONTRACT, TORT OR OTHERWISE, ARISING FROM,
 OUT OF OR IN CONNECTION WITH THE SOFTWARE OR THE USE OR OTHER DEALINGS IN THE
 SOFTWARE.
 */

#include <cassert>
#include <cmath>
#include <fstream>
#include <iomanip>
#include <iostream>

#include "args.h"
#include "log.h"
#include "resources.h"
#include "version.h"

Args::Args() {
    command = "";
    seed = time(nullptr);
    rngSeeder.seed(seed);

    // Input/output options
    input = "";
    output = ".";
    dataFormatName = "libsvm";
    dataFormatType = libsvm;
    modelName = "plt";
    modelType = plt;
    header = true;
    hash = 0;
    bias = 1.0;
    norm = true;
    featuresThreshold = 0.0;

    // Training options
    threads = getCpuCount();
    memLimit = getSystemMemory();
    eps = 0.1;
    cost = 16.0;
    maxIter = 100;
    autoCLin = false;
    autoCLog = false;

    solverType = L2R_LR_DUAL;
    solverName = "L2R_LR_DUAL";
    lossType = logistic;
    lossName = "logistic";
    inbalanceLabelsWeighting = false;
    pickOneLabelWeighting = false;
    optimizerName = "liblinear";
    optimizerType = liblinear;
    weightsThreshold = 0.1;

    // Ensemble options
    ensemble = 0;
    onTheTrotPrediction = false;

    // For online training
    eta = 1.0;
    epochs = 1;
    tmax = -1;
    l2Penalty = 0;
    adagradEps = 0.001;
    dims = 100;

    // Tree options
    treeStructure = "";
    arity = 2;
    treeType = hierarchicalKmeans;
    treeTypeName = "hierarchicalKmeans";
    maxLeaves = 100;

    // K-Means tree options
    kmeansEps = 0.0001;
    kmeansBalanced = true;
    kmeansWeightedFeatures = false;

    // Online PLT options
    onlineTreeAlpha = 0.5;

    // Prediction options
    topK = 5;
    threshold = 0.0;
    thresholds = "";
    ensMissingScores = true;

    // Mips options
    mipsDense = false;
    hnswM = 20;
    hnswEfConstruction = 100;
    hnswEfSearch = 100;

    // Set utility options
    ubopMipsK = 0.05;

    setUtilityType = uP;
    alpha = 0.0;
    beta = 1.0;
    delta = 2.2;
    gamma = 1.2;


    // Measures for test command
    measures = "p@1,r@1,c@1,p@3,r@3,c@3,p@5,r@5,c@5";

<<<<<<< HEAD
    plgLayerSize = 100;
    plgLayers = 10;
=======
    // Args for OFO command
    ofoType = micro;
    ofoTypeName = "micro";
    ofoTopLabels = 1000;
    ofoA = 10;
    ofoB = 20;

    // Args for testPredictionTime command
    batchSizes = "100,1000,10000";
    batches = 10;
>>>>>>> 32c57c48
}

// Parse args
void Args::parseArgs(const std::vector<std::string>& args) {
    LOG(CERR_DEBUG) << "Parsing args...\n";

    for (int ai = 0; ai < args.size(); ai += 2) {
        LOG(CERR_DEBUG) << "  " << args[ai] << " " << args[ai + 1] << "\n";

        if (args[ai][0] != '-')
            throw std::invalid_argument("Provided argument without a dash: " + args[ai]);

        try {
            if (args[ai] == "--verbose")
                logLevel = static_cast<LogLevel>(std::stoi(args.at(ai + 1)));

            else if (args[ai] == "--seed") {
                seed = std::stoi(args.at(ai + 1));
                rngSeeder.seed(seed);
            }

            // Input/output options
            else if (args[ai] == "-i" || args[ai] == "--input")
                input = std::string(args.at(ai + 1));
            else if (args[ai] == "-o" || args[ai] == "--output")
                output = std::string(args.at(ai + 1));
            else if (args[ai] == "-d" || args[ai] == "--dataFormat") {
                dataFormatName = args.at(ai + 1);
                if (args.at(ai + 1) == "libsvm")
                    dataFormatType = libsvm;
                else if (args.at(ai + 1) == "vw" || args.at(ai + 1) == "vowpalwabbit")
                    dataFormatType = vw;
                else
                    throw std::invalid_argument("Unknown date format type: " + args.at(ai + 1));
            } else if (args[ai] == "--ensemble")
                ensemble = std::stoi(args.at(ai + 1));
            else if (args[ai] == "--onTheTrotPrediction")
                onTheTrotPrediction = std::stoi(args.at(ai + 1));
            else if (args[ai] == "-m" || args[ai] == "--model") {
                modelName = args.at(ai + 1);
                if (args.at(ai + 1) == "br")
                    modelType = br;
                else if (args.at(ai + 1) == "ovr")
                    modelType = ovr;
                else if (args.at(ai + 1) == "hsm")
                    modelType = hsm;
                else if (args.at(ai + 1) == "plt")
                    modelType = plt;
                else if (args.at(ai + 1) == "ubop")
                    modelType = ubop;
                else if (args.at(ai + 1) == "ubopHsm")
                    modelType = ubopHsm;
                else if (args.at(ai + 1) == "oplt")
                    modelType = oplt;
                else if (args.at(ai + 1) == "extremeText")
                    modelType = extremeText;
// Mips extension models
#ifdef MIPS_EXT
                else if (args.at(ai + 1) == "brMips")
                    modelType = brMips;
                else if (args.at(ai + 1) == "ubopMips")
                    modelType = ubopMips;
#else
                else if (args.at(ai + 1) == "brMips" || args.at(ai + 1) == "ubopMips")
                    throw std::invalid_argument(args.at(ai + 1) + " model requires MIPS extension");
#endif
<<<<<<< HEAD
                else if (args.at(ai + 1) == "plg")
                    modelType = plg;
                else {
                    std::cerr << "Unknown model type: " << args.at(ai + 1) << "!\n";
                    printHelp();
                }
            } else if (args[ai] == "--setUtility") {
=======
                else
                    throw std::invalid_argument("Unknown model type: " + args.at(ai + 1));
            } else if (args[ai] == "--mipsDense")
                mipsDense = std::stoi(args.at(ai + 1)) != 0;
            else if (args[ai] == "--hnswM")
                hnswM = std::stoi(args.at(ai + 1));
            else if (args[ai] == "--hnswEfConstruction")
                hnswEfConstruction = std::stoi(args.at(ai + 1));
            else if (args[ai] == "--hnswEfSearch")
                hnswEfSearch = std::stoi(args.at(ai + 1));
            else if (args[ai] == "--ubopMipsK")
                ubopMipsK = std::stof(args.at(ai + 1));
            else if (args[ai] == "--setUtility") {
>>>>>>> 32c57c48
                setUtilityName = args.at(ai + 1);
                if (args.at(ai + 1) == "uP")
                    setUtilityType = uP;
                else if (args.at(ai + 1) == "uR")
                    setUtilityType = uP;
                else if (args.at(ai + 1) == "uF1")
                    setUtilityType = uF1;
                else if (args.at(ai + 1) == "uFBeta")
                    setUtilityType = uFBeta;
                else if (args.at(ai + 1) == "uExp")
                    setUtilityType = uExp;
                else if (args.at(ai + 1) == "uLog")
                    setUtilityType = uLog;
                else if (args.at(ai + 1) == "uDeltaGamma")
                    setUtilityType = uDeltaGamma;
                else if (args.at(ai + 1) == "uAlpha")
                    setUtilityType = uAlpha;
                else if (args.at(ai + 1) == "uAlphaBeta")
                    setUtilityType = uAlphaBeta;
                else
                    throw std::invalid_argument("Unknown set utility type: " + args.at(ai + 1));
            } else if (args[ai] == "--alpha")
                alpha = std::stof(args.at(ai + 1));
            else if (args[ai] == "--beta")
                beta = std::stof(args.at(ai + 1));
            else if (args[ai] == "--delta")
                delta = std::stof(args.at(ai + 1));
            else if (args[ai] == "--gamma")
                gamma = std::stof(args.at(ai + 1));

            else if (args[ai] == "--header")
                header = std::stoi(args.at(ai + 1)) != 0;
            else if (args[ai] == "--bias")
                bias = std::stof(args.at(ai + 1));
            else if (args[ai] == "--norm")
                norm = std::stoi(args.at(ai + 1)) != 0;
            else if (args[ai] == "--hash")
                hash = std::stoi(args.at(ai + 1));
            else if (args[ai] == "--featuresThreshold")
                featuresThreshold = std::stof(args.at(ai + 1));
            else if (args[ai] == "--weightsThreshold")
                weightsThreshold = std::stof(args.at(ai + 1));

            // Training options
            else if (args[ai] == "-t" || args[ai] == "--threads") {
                threads = std::stoi(args.at(ai + 1));
                if (threads == 0)
                    threads = getCpuCount();
                else if (threads == -1)
                    threads = getCpuCount() - 1;
            } else if (args[ai] == "--memLimit") {
                memLimit = static_cast<unsigned long long>(std::stof(args.at(ai + 1)) * 1024 * 1024 * 1024);
                if (memLimit == 0) memLimit = getSystemMemory();
            } else if (args[ai] == "-e" || args[ai] == "--eps" || args[ai] == "--liblinearEps")
                eps = std::stof(args.at(ai + 1));
            else if (args[ai] == "-c" || args[ai] == "-C" || args[ai] == "--cost" || args[ai] == "--liblinearC")
                cost = std::stof(args.at(ai + 1));
            else if (args[ai] == "--maxIter")
                maxIter = std::stoi(args.at(ai + 1));
            else if (args[ai] == "--inbalanceLabelsWeighting")
                inbalanceLabelsWeighting = std::stoi(args.at(ai + 1)) != 0;
            else if (args[ai] == "--pickOneLabelWeighting")
                pickOneLabelWeighting = std::stoi(args.at(ai + 1)) != 0;
            else if (args[ai] == "--loss") {
                lossName = args.at(ai + 1);
                if (args.at(ai + 1) == "logistic" || args.at(ai + 1) == "log")
                    lossType = logistic;
                else if (args.at(ai + 1) == "squaredHinge" || args.at(ai + 1) == "l2")
                    lossType = squaredHinge;
                else
                    throw std::invalid_argument("Unknown loss type: " + args.at(ai + 1));
            }
            else if (args[ai] == "--solver") {
                solverName = args.at(ai + 1);
                if (args.at(ai + 1) == "L2R_LR_DUAL")
                    solverType = L2R_LR_DUAL;
                else if (args.at(ai + 1) == "L2R_LR")
                    solverType = L2R_LR;
                else if (args.at(ai + 1) == "L1R_LR")
                    solverType = L1R_LR;
                else if (args.at(ai + 1) == "L2R_L2LOSS_SVC_DUAL")
                    solverType = L2R_L2LOSS_SVC_DUAL;
                else if (args.at(ai + 1) == "L2R_L2LOSS_SVC")
                    solverType = L2R_L2LOSS_SVC;
                else if (args.at(ai + 1) == "L2R_L1LOSS_SVC_DUAL")
                    solverType = L2R_L1LOSS_SVC_DUAL;
                else if (args.at(ai + 1) == "L1R_L2LOSS_SVC")
                    solverType = L1R_L2LOSS_SVC;
                else
                    throw std::invalid_argument("Unknown solver type: " + args.at(ai + 1));
            } else if (args[ai] == "--optimizer") {
                optimizerName = args.at(ai + 1);
                if (args.at(ai + 1) == "liblinear")
                    optimizerType = liblinear;
                else if (args.at(ai + 1) == "sgd")
                    optimizerType = sgd;
                else if (args.at(ai + 1) == "adagrad")
                    optimizerType = adagrad;
                else
                    throw std::invalid_argument("Unknown optimizer type: " + args.at(ai + 1));
            } else if (args[ai] == "-l" || args[ai] == "--lr" || args[ai] == "--eta")
                eta = std::stof(args.at(ai + 1));
            else if (args[ai] == "--epochs")
                epochs = std::stoi(args.at(ai + 1));
            else if (args[ai] == "--tmax")
                tmax = std::stoi(args.at(ai + 1));
            else if (args[ai] == "--adagradEps")
                adagradEps = std::stof(args.at(ai + 1));
            else if (args[ai] == "--l2Penalty")
                l2Penalty = std::stof(args.at(ai + 1));
            else if (args[ai] == "--dims")
                dims = std::stoi(args.at(ai + 1));

            // Tree options
            else if (args[ai] == "-a" || args[ai] == "--arity")
                arity = std::stoi(args.at(ai + 1));
            else if (args[ai] == "--maxLeaves")
                maxLeaves = std::stoi(args.at(ai + 1));
            else if (args[ai] == "--kmeansEps")
                kmeansEps = std::stof(args.at(ai + 1));
            else if (args[ai] == "--kmeansBalanced")
                kmeansBalanced = std::stoi(args.at(ai + 1)) != 0;
            else if (args[ai] == "--kmeansWeightedFeatures")
                kmeansWeightedFeatures = std::stoi(args.at(ai + 1)) != 0;
            else if (args[ai] == "--treeStructure") {
                treeStructure = std::string(args.at(ai + 1));
                treeType = custom;
            } else if (args[ai] == "--treeType") {
                treeTypeName = args.at(ai + 1);
                if (args.at(ai + 1) == "completeInOrder")
                    treeType = completeInOrder;
                else if (args.at(ai + 1) == "completeRandom")
                    treeType = completeRandom;
                else if (args.at(ai + 1) == "balancedInOrder")
                    treeType = balancedInOrder;
                else if (args.at(ai + 1) == "balancedRandom")
                    treeType = balancedRandom;
                else if (args.at(ai + 1) == "hierarchicalKmeans")
                    treeType = hierarchicalKmeans;
                else if (args.at(ai + 1) == "huffman")
                    treeType = huffman;
                else if (args.at(ai + 1) == "onlineKaryComplete")
                    treeType = onlineKaryComplete;
                else if (args.at(ai + 1) == "onlineKaryRandom")
                    treeType = onlineKaryRandom;
                else if (args.at(ai + 1) == "onlineRandom")
                    treeType = onlineRandom;
                else if (args.at(ai + 1) == "onlineBestScore")
                    treeType = onlineBestScore;
                else
                    throw std::invalid_argument("Unknown tree type: " + args.at(ai + 1));
            } else if (args[ai] == "--onlineTreeAlpha")
                onlineTreeAlpha = std::stof(args.at(ai + 1));

            // OFO options
            else if (args[ai] == "--ofoType") {
                ofoTypeName = args.at(ai + 1);
                if (args.at(ai + 1) == "micro")
                    ofoType = micro;
                else if (args.at(ai + 1) == "macro")
                    ofoType = macro;
                else if (args.at(ai + 1) == "mixed")
                    ofoType = mixed;
                else
                    throw std::invalid_argument("Unknown ofo type: " + args.at(ai + 1));
            } else if (args[ai] == "--ofoTopLabels")
                ofoTopLabels = std::stoi(args.at(ai + 1));
            else if (args[ai] == "--ofoA")
                ofoA = std::stoi(args.at(ai + 1));
            else if (args[ai] == "--ofoB")
                ofoB = std::stoi(args.at(ai + 1));

            // PLG options
            else if (args[ai] == "--plgLayerSize")
                plgLayerSize = std::stoi(args.at(ai + 1)) != 0;
            else if (args[ai] == "--plgLayers")
                plgLayers = std::stoi(args.at(ai + 1)) != 0;

            // Prediction/test options
            else if (args[ai] == "--topK")
                topK = std::stoi(args.at(ai + 1));
            else if (args[ai] == "--threshold")
                threshold = std::stof(args.at(ai + 1));
            else if (args[ai] == "--thresholds")
                thresholds = std::string(args.at(ai + 1));
            else if (args[ai] == "--ensMissingScores")
                ensMissingScores = std::stoi(args.at(ai + 1)) != 0;

            else if (args[ai] == "--batchSizes")
                batchSizes = args.at(ai + 1);
            else if (args[ai] == "--batches")
                batches = std::stoi(args.at(ai + 1));

            else if (args[ai] == "--measures")
                measures = std::string(args.at(ai + 1));
            else if (args[ai] == "--autoCLin")
                autoCLin = std::stoi(args.at(ai + 1)) != 0;
            else if (args[ai] == "--autoCLog")
                autoCLog = std::stoi(args.at(ai + 1)) != 0;
            else
                throw std::invalid_argument("Unknown argument: " + args[ai]);

        } catch (std::out_of_range& e) {
            throw std::invalid_argument(args[ai] + " is missing an argument");
        }
    }

//    if (input.empty() || output.empty())
//        throw std::invalid_argument("Empty input or model path");

    // Change default values for specific cases + parameters warnings
    if (modelType == oplt && optimizerType == liblinear) {
        if (count(args.begin(), args.end(), "optimizer"))
            LOG(CERR) << "Online PLT does not support " << optimizerName << " optimizer! Changing to AdaGrad.\n";
        optimizerType = adagrad;
        optimizerName = "adagrad";
    }

    if (modelType == oplt && (treeType == hierarchicalKmeans || treeType == huffman)) {
        if (count(args.begin(), args.end(), "treeType"))
            LOG(CERR) << "Online PLT does not support " << treeTypeName
                      << " tree type! Changing to complete in order tree.\n";
        treeType = onlineBestScore;
        treeTypeName = "onlineBestScore";
    }

    // If only threshold used set topK to 0, otherwise display warning
    if (threshold > 0) {
        if (count(args.begin(), args.end(), "topK"))
            LOG(CERR) << "Warning: Top K and threshold prediction are used at the same time!\n";
        else
            topK = 0;
    }

    // Warnings about arguments overrides while testing / predicting
}

void Args::printArgs() {
    LOG(CERR) << "napkinXC " << VERSION
              << "\n  Input: " << input << "\n    Data format: " << dataFormatName
              << "\n    Header: " << header << ", bias: " << bias << ", norm: " << norm << ", hash size: " << hash << ", features threshold: " << featuresThreshold
              << "\n  Model: " << output << "\n    Type: " << modelName;

    if (ensemble > 1) LOG(CERR) << ", ensemble: " << ensemble;

    if (command == "train") {
        LOG(CERR) << "\n  Base models optimizer: " << optimizerName;
        if (optimizerType == liblinear)
            LOG(CERR) << "\n    Solver: " << solverName << ", eps: " << eps << ", cost: " << cost << ", max iter: " << maxIter;
        else
            LOG(CERR) << "\n    Loss: " << lossName << ", eta: " << eta << ", epochs: " << epochs;
        if (optimizerType == adagrad) LOG(CERR) << ", AdaGrad eps " << adagradEps;
        LOG(CERR) << ", weights threshold: " << weightsThreshold;

        if (modelType == plt || modelType == hsm || modelType == oplt || modelType == ubopHsm) {
            if (treeStructure.empty()) {
                LOG(CERR) << "\n  Tree type: " << treeTypeName << ", arity: " << arity;
                if (treeType == hierarchicalKmeans)
                    LOG(CERR) << ", k-means eps: " << kmeansEps << ", balanced: " << kmeansBalanced
                              << ", weighted features: " << kmeansWeightedFeatures;
                if (treeType == hierarchicalKmeans || treeType == balancedInOrder || treeType == balancedRandom)
                    LOG(CERR) << ", max leaves: " << maxLeaves;
            } else {
                LOG(CERR) << "\n    Tree: " << treeStructure;
            }
        }
    }

    if (command == "test") {
        if(thresholds.empty()) LOG(CERR) << "\n  Top k: " << topK << ", threshold: " << threshold;
        else LOG(CERR) << "\n  Thresholds: " << thresholds;
        if (modelType == ubopMips || modelType == brMips) {
            LOG(CERR) << "\n  HNSW: M: " << hnswM << ", efConst.: " << hnswEfConstruction << ", efSearch: " << hnswEfSearch;
            if(modelType == ubopMips) LOG(CERR) << ", k: " << ubopMipsK;
        }
        if (modelType == ubop || modelType == ubopHsm || modelType == ubopMips) {
            LOG(CERR) << "\n  Set utility: " << setUtilityName;
            if (setUtilityType == uAlpha || setUtilityType == uAlphaBeta) LOG(CERR) << ", alpha: " << alpha;
            if (setUtilityType == uAlphaBeta) LOG(CERR) << ", beta: " << beta;
            if (setUtilityType == uDeltaGamma) LOG(CERR) << ", delta: " << delta << ", gamma: " << gamma;
        }
    }

    if (command == "ofo")
        LOG(CERR) << "\n  Epochs: " << epochs << ", a: " << ofoA << ", b: " << ofoB;

    LOG(CERR) << "\n  Threads: " << threads << ", memory limit: " << formatMem(memLimit)
              << "\n  Seed: " << seed << "\n";
}

void Args::save(std::ostream& out) {
    out.write((char*)&bias, sizeof(bias));
    out.write((char*)&norm, sizeof(norm));
    out.write((char*)&hash, sizeof(hash));
    out.write((char*)&modelType, sizeof(modelType));
    out.write((char*)&dataFormatType, sizeof(dataFormatType));
    // out.write((char*) &ensemble, sizeof(ensemble));

    saveVar(out, modelName);
    saveVar(out, dataFormatName);
}

void Args::load(std::istream& in) {
    in.read((char*)&bias, sizeof(bias));
    in.read((char*)&norm, sizeof(norm));
    in.read((char*)&hash, sizeof(hash));
    in.read((char*)&modelType, sizeof(modelType));
    in.read((char*)&dataFormatType, sizeof(dataFormatType));
    // in.read((char*) &ensemble, sizeof(ensemble));

    loadVar(in, modelName);
    loadVar(in, dataFormatName);
}<|MERGE_RESOLUTION|>--- conflicted
+++ resolved
@@ -120,10 +120,6 @@
     // Measures for test command
     measures = "p@1,r@1,c@1,p@3,r@3,c@3,p@5,r@5,c@5";
 
-<<<<<<< HEAD
-    plgLayerSize = 100;
-    plgLayers = 10;
-=======
     // Args for OFO command
     ofoType = micro;
     ofoTypeName = "micro";
@@ -134,7 +130,9 @@
     // Args for testPredictionTime command
     batchSizes = "100,1000,10000";
     batches = 10;
->>>>>>> 32c57c48
+
+    plgLayerSize = 100;
+    plgLayers = 10;
 }
 
 // Parse args
@@ -191,6 +189,8 @@
                     modelType = oplt;
                 else if (args.at(ai + 1) == "extremeText")
                     modelType = extremeText;
+                else if (args.at(ai + 1) == "plg")
+                    modelType = plg;
 // Mips extension models
 #ifdef MIPS_EXT
                 else if (args.at(ai + 1) == "brMips")
@@ -201,15 +201,6 @@
                 else if (args.at(ai + 1) == "brMips" || args.at(ai + 1) == "ubopMips")
                     throw std::invalid_argument(args.at(ai + 1) + " model requires MIPS extension");
 #endif
-<<<<<<< HEAD
-                else if (args.at(ai + 1) == "plg")
-                    modelType = plg;
-                else {
-                    std::cerr << "Unknown model type: " << args.at(ai + 1) << "!\n";
-                    printHelp();
-                }
-            } else if (args[ai] == "--setUtility") {
-=======
                 else
                     throw std::invalid_argument("Unknown model type: " + args.at(ai + 1));
             } else if (args[ai] == "--mipsDense")
@@ -223,7 +214,6 @@
             else if (args[ai] == "--ubopMipsK")
                 ubopMipsK = std::stof(args.at(ai + 1));
             else if (args[ai] == "--setUtility") {
->>>>>>> 32c57c48
                 setUtilityName = args.at(ai + 1);
                 if (args.at(ai + 1) == "uP")
                     setUtilityType = uP;
