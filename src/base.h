--- conflicted
+++ resolved
@@ -19,11 +19,6 @@
     Base(bool onlineTraning = false);
     ~Base();
 
-<<<<<<< HEAD
-=======
-    void initSpares();
-    void initAccGradients();
->>>>>>> 85830844
     void update(double label, Feature* features, Args &args);
     void train(int n, std::vector<double>& labels, std::vector<Feature*>& features, Args &args);
     double predictValue(Feature* features);
