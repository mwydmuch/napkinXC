/**
 * Copyright (c) 2018 by Marek Wydmuch, Kalina Jasinska, Robert Istvan Busa-Fekete
 * All rights reserved.
 */

#include <cassert>
#include <unordered_set>
#include <algorithm>
#include <vector>
#include <list>
#include <chrono>
#include <random>
#include <cmath>
#include <climits>
#include <iomanip>

#include "pltree.h"
#include "threads.h"

PLTree::PLTree(){}

PLTree::~PLTree() {
    for(size_t i = 0; i < tree.size(); ++i)
        delete tree[i];
}

void PLTree::buildTreeStructure(SRMatrix<Label>& labels, SRMatrix<Feature>& features, Args& args){
    // Create a tree structure
    if (args.treeType == completeInOrder)
        buildCompleteTree(labels.cols(), false, args);
    else if (args.treeType == completeRandom)
        buildCompleteTree(labels.cols(), true, args);
    else if (args.treeType == balancedInOrder)
        buildBalancedTree(labels.cols(), false, args);
    else if (args.treeType == balancedRandom)
        buildBalancedTree(labels.cols(), true, args);
    else if (args.treeType == huffman)
        buildHuffmanTree(labels, args);
    else if (args.treeType == hierarchicalKMeans) {
        SRMatrix<Feature> labelsFeatures;
        computeLabelsFeaturesMatrix(labelsFeatures, labels, features);
        labelsFeatures.save(joinPath(args.model, "lf_mat.bin"));
        buildKMeansTree(labelsFeatures, args);
    }
    else if (args.treeType == leaveFreqBehind) {
        SRMatrix<Feature> labelsFeatures;
        std::vector<Frequency> labelsFreq;
        computeLabelsFeaturesMatrix(labelsFeatures, labels, features);
        computeLabelsFrequencies(labelsFreq, labels);
        buildLeaveFreqBehindTree(labelsFeatures, labelsFreq, args);
    }
    else if (args.treeType == kMeansHuffman) {
        SRMatrix<Feature> labelsFeatures;
        std::vector<Frequency> labelsFreq;
        computeLabelsFeaturesMatrix(labelsFeatures, labels, features);
        computeLabelsFrequencies(labelsFreq, labels);
        buildKMeansHuffmanTree(labelsFeatures, labelsFreq, labels, args);
    }
    else if(args.treeType == kMeansWithProjection)
        balancedKMeansWithRandomProjection(labels, features, args);
    else {
        std::cerr << "Unknown tree type\n";
        exit(0);
    }

    // Save structure
    saveTreeStructure(joinPath(args.model, "tree.txt"));
}

void PLTree::train(SRMatrix<Label>& labels, SRMatrix<Feature>& features, Args& args){
    rng.seed(args.seed);

    if (!args.treeStructure.empty()) loadTreeStructure(args.treeStructure);
    else buildTreeStructure(labels, features, args);

<<<<<<< HEAD
    // Train the tree structure
    trainTreeStructure(labels, features, args);
}
=======
        // Create a tree structure
        if (!args.tree.empty()) loadTreeStructure(args.tree);
        else if (args.treeType == completeInOrder)
            buildCompleteTree(labels.cols(), args.arity, false);
        else if (args.treeType == completeRandom)
            buildCompleteTree(labels.cols(), args.arity, true);
        else if (args.treeType == balancedInOrder)
            buildBalancedTree(labels.cols(), args.arity, false);
        else if (args.treeType == balancedRandom)
            buildBalancedTree(labels.cols(), args.arity, true);
        else if (args.treeType == huffman)
            buildHuffmanTree(labels, args);
        else if (args.treeType == hierarchicalKMeans) {
            SRMatrix<Feature> labelsFeatures;
            computeLabelsFeaturesMatrix(labelsFeatures, labels, features);
            buildKMeansTree(labelsFeatures, args);
        }
        else if (args.treeType == kMeansinstanceBalancing) {
            SRMatrix<Feature> labelsFeatures;
            computeLabelsFeaturesMatrix(labelsFeatures, labels, features);

            int k = labels.cols();
            std::cerr << "  Compute label to indices ...\n";
            std::vector<std::unordered_set<int>> labelToIndices(k);
            for (int r = 0; r < features.rows(); ++r) {
                int rSize = labels.size(r);
                auto rLabels = labels.row(r);
                for (int i = 0; i < rSize; ++i) labelToIndices[rLabels[i]].insert(r);
            }


            buildKMeansTree(labelsFeatures, labelToIndices, args);
        }
        else if(args.treeType == kMeansWithProjection)
            balancedKMeansWithRandomProjection(labels, features, args);
        else {
            std::cerr << "Unknown tree type\n";
            exit(0);
        }
>>>>>>> 2a56954c

Base* nodeTrainThread(int n, std::vector<double>& binLabels, std::vector<Feature*>& binFeatures, Args& args){
    Base* base = new Base();
    base->train(n, binLabels, binFeatures, args);
    return base;
}

void PLTree::trainTreeStructure(SRMatrix<Label>& labels, SRMatrix<Feature>& features, Args& args){
    std::cerr << "Training tree ...\n";

    // For stats
    long nCount = 0, yCount = 0;

    // Check data
    int rows = features.rows();
    assert(rows == labels.rows());
    assert(k >= labels.cols());

    // Check tree
    assert(k == treeLeaves.size());
    assert(t == tree.size());

    // Examples selected for each node
    std::vector<std::vector<double>> binLabels(t);
    std::vector<std::vector<Feature*>> binFeatures(t);

    // Positive and negative nodes
    std::unordered_set<TreeNode*> nPositive;
    std::unordered_set<TreeNode*> nNegative;

    std::cerr << "Assigning points to nodes ...\n";

    // Gather examples for each node
    for(int r = 0; r < rows; ++r){
        printProgress(r, rows);

        nPositive.clear();
        nNegative.clear();

        int rSize = labels.size(r);
        auto rLabels = labels.row(r);

        if (rSize > 0){
            for (int i = 0; i < rSize; ++i) {
                TreeNode *n = treeLeaves[rLabels[i]];
                //if(!n->parent->kNNNode) nPositive.insert(n); //kNN base classifiers will be left empty
                nPositive.insert(n);
                while (n->parent) {
                    n = n->parent;
                    //if(!n->parent->kNNNode) nPositive.insert(n);
                    nPositive.insert(n);
                }
            }

            std::queue<TreeNode*> nQueue; // Nodes queue
            nQueue.push(treeRoot); // Push root

            while(!nQueue.empty()) {
                TreeNode* n = nQueue.front(); // Current node
                nQueue.pop();

                for(const auto& child : n->children) {
                    if (nPositive.count(child)) nQueue.push(child);
                    else nNegative.insert(child);
                }
            }
        } else nNegative.insert(treeRoot);

        for (const auto& n : nPositive){
            binLabels[n->index].push_back(1.0);
            binFeatures[n->index].push_back(features.row(r));
        }

        for (const auto& n : nNegative){
            binLabels[n->index].push_back(0.0);
            binFeatures[n->index].push_back(features.row(r));
        }

        nCount += nPositive.size() + nNegative.size();
        yCount += rSize;
    }

    std::cerr << "Starting training in " << args.threads << " threads ...\n";

    std::ofstream weightsOut(joinPath(args.model, "weights.bin"));
    if(args.threads > 1){
        // Run learning in parallel
        ThreadPool tPool(args.threads);
        std::vector<std::future<Base*>> results;

        for(const auto& n : tree)
            results.emplace_back(tPool.enqueue(nodeTrainThread, features.cols(), std::ref(binLabels[n->index]),
                                               std::ref(binFeatures[n->index]), std::ref(args)));

        // Saving in the main thread
        for(int i = 0; i < results.size(); ++i) {
            printProgress(i, results.size());
            Base* base = results[i].get();
            base->save(weightsOut, args);
            delete base;
        }
    } else {
        for(int i = 0; i < tree.size(); ++i){
            printProgress(i, tree.size());
            Base base;
            base.train(features.cols(), binLabels[tree[i]->index], binFeatures[tree[i]->index], args);
            base.save(weightsOut, args);
        }
    }
    weightsOut.close();

    std::cerr << "  Points count: " << rows
              << "\n  Nodes per point: " << static_cast<double>(nCount) / rows
              << "\n  Labels per point: " << static_cast<double>(yCount) / rows
              << "\n";

    // KNNs TODO: Make it works in parallel
    if(args.kNN) {
        std::vector<std::vector<Example>> labelsExamples;
        computeLabelsExamples(labelsExamples, labels);

        std::cerr << "Starting build kNN classifier ...\n";

        int kNNNodes = 0, kNNChildren = 0;
        std::ofstream kNNOut(joinPath(args.model, "knn.bin"));
        for (const auto &n : tree) {
            if (n->kNNNode) {
                KNN knn;
                knn.build(n->children, labelsExamples);
                knn.save(kNNOut);

                ++kNNNodes;
                kNNChildren += n->children.size();
            }
        }
        kNNOut.close();
        std::cerr << "  K-NN nodes: " << kNNNodes << ", K-NN children: " << kNNChildren << "\n";

        std::cerr << "Saving training data ...\n";
        std::ofstream trainOut(joinPath(args.model, "train.bin"));
        labels.save(trainOut);
        features.save(trainOut);
        trainOut.close();
    }

    // Save tree
    save(joinPath(args.model, "tree.bin"));

    std::cerr << "All done\n";
}

std::mutex testMutex;
int pointTestThread(PLTree* tree, Label* labels, Feature* features, std::vector<Base*>& bases, std::vector<KNN*>& kNNs,
    Args& args, std::vector<int>& correctAt, std::vector<std::unordered_set<int>>& coveredAt){

    std::vector<TreeNodeValue> prediction;
    tree->predict(prediction, features, bases, kNNs, args);

    testMutex.lock();
    for (int i = 0; i < args.topK; ++i){
        int l = -1;
        while(labels[++l] > -1)
            if (prediction[i].node->label == labels[l]){
                ++correctAt[i];
                coveredAt[i].insert(prediction[i].node->label);
                break;
            }
    }
    testMutex.unlock();

    return 0;
}

int batchTestThread(int threadId, PLTree* tree, SRMatrix<Label>& labels, SRMatrix<Feature>& features,
    std::vector<Base*>& bases, std::vector<KNN*>& kNNs, Args& args, const int startRow, const int stopRow,
    std::vector<int>& correctAt, std::vector<std::unordered_set<int>>& coveredAt){

    //std::cerr << "  Thread " << threadId << " predicting rows from " << startRow << " to " << stopRow << "\n";

    std::vector<int> localCorrectAt (args.topK);
    std::vector<std::unordered_set<int>> localCoveredAt(args.topK);

    std::vector<double> denseFeatures(features.cols());

    for(int r = startRow; r < stopRow; ++r){
        setVector(features.row(r), denseFeatures, -1);

        std::vector<TreeNodeValue> prediction;
        tree->predict(prediction, denseFeatures.data(), bases, kNNs, args);

        for (int i = 0; i < args.topK; ++i)
            for (int j = 0; j < labels.size(r); ++j)
                if (prediction[i].node->label == labels.row(r)[j]){
                    ++localCorrectAt[i];
                    localCoveredAt[i].insert(prediction[i].node->label);
                    break;
                }

        setVectorToZeros(features.row(r), denseFeatures, -1);
        if(!threadId) printProgress(r - startRow, stopRow - startRow);
    }

    testMutex.lock();
    for (int i = 0; i < args.topK; ++i) {
        correctAt[i] += localCorrectAt[i];
        for(const auto& l : localCoveredAt[i]) coveredAt[i].insert(l);
    }
    testMutex.unlock();

    return 0;
}

void PLTree::test(SRMatrix<Label>& labels, SRMatrix<Feature>& features, Args& args) {
    std::cerr << "Loading base classifiers ...\n";
    std::vector<Base*> bases;
    std::ifstream weightsIn(joinPath(args.model, "weights.bin"));
    for(int i = 0; i < t; ++i) {
        printProgress(i, t);
        bases.emplace_back(new Base());
        bases.back()->load(weightsIn, args);
    }
    weightsIn.close();

    SRMatrix<Label> trainLabels;
    SRMatrix<Feature> trainFeatures;
    std::vector<KNN*> kNNs;

    if(args.kNN) {
        std::cerr << "Loading kNN classifiers ...\n";
        int kNNNodes = 0, kNNChildren = 0;
        std::ifstream kNNIn(joinPath(args.model, "knn.bin"));
        for (int i = 0; i < t; ++i) {
            printProgress(i, t);
            if (tree[i]->kNNNode) {
                kNNs.emplace_back(new KNN(&trainLabels, &trainFeatures));
                kNNs.back()->load(kNNIn);
                ++kNNNodes;
                kNNChildren += tree[i]->children.size();
            } else kNNs.push_back(nullptr);
        }
        kNNIn.close();
        std::cerr << "  K-NN nodes: " << kNNNodes << ", K-NN children: " << kNNChildren << "\n";

        std::cerr << "Loading training data ...\n";
        std::ifstream trainIn(joinPath(args.model, "train.bin"));
        trainLabels.load(trainIn);
        trainFeatures.load(trainIn);
        trainIn.close();
    }

    std::cerr << "Starting testing in " << args.threads << " threads ...\n";

    std::vector<int> correctAt(args.topK);
    std::vector<std::unordered_set<int>> coveredAt(args.topK);
    int rows = features.rows();
    assert(rows == labels.rows());

    if(args.threads > 1){
        // Run prediction in parallel

        // Thread pool
        // Implements method with examples in sparse representation
        /*
        ThreadPool tPool(args.threads);
        std::vector<std::future<int>> results;

        for(int r = 0; r < rows; ++r)
            results.emplace_back(tPool.enqueue(pointTestThread, this, labels.row(r), features.row(r), std::ref(bases),
                                               std::ref(kNNs), std::ref(args), std::ref(correctAt), std::ref(coveredAt)));

        for(int i = 0; i < results.size(); ++i) {
            printProgress(i, results.size());
            results[i].get();
        }
         */

        // Batches
        // Implements method with example in dense representation
        ThreadSet tSet;
        int tRows = ceil(static_cast<double>(rows)/args.threads);
        for(int t = 0; t < args.threads; ++t)
            tSet.add(batchTestThread, t, this, std::ref(labels), std::ref(features), std::ref(bases), std::ref(kNNs),
                     std::ref(args), t * tRows, std::min((t + 1) * tRows, labels.rows()), std::ref(correctAt), std::ref(coveredAt));
        tSet.joinAll();

    } else {
        std::vector<TreeNodeValue> prediction;

        std::vector<double> denseFeatures(features.cols());

        for(int r = 0; r < rows; ++r){
            setVector(features.row(r), denseFeatures, -1);

            prediction.clear();
            predict(prediction, denseFeatures.data(), bases, kNNs, args);
            for (int i = 0; i < args.topK; ++i)
                for (int j = 0; j < labels.sizes()[r]; ++j)
                    if (prediction[i].node->label == labels.data()[r][j]){
                        ++correctAt[i];
                        coveredAt[i].insert(prediction[i].node->label);
                        break;
                    }

            setVectorToZeros(features.row(r), denseFeatures, -1);
            printProgress(r, rows);
        }
    }

    double precisionAt = 0, coverageAt;
    std::cerr << std::setprecision(5);
    for (int i = 0; i < args.topK; ++i) {
        int k = i + 1;
        if(i > 0) for(const auto& l : coveredAt[i - 1]) coveredAt[i].insert(l);
        precisionAt += correctAt[i];
        coverageAt = coveredAt[i].size();
        std::cerr << "P@" << k << ": " << precisionAt / (rows * k)
                  << ", R@" << k << ": " << precisionAt / labels.cells()
                  << ", C@" << k << ": " << coverageAt / labels.cols() << "\n";
    }

    for(auto base : bases) delete base;
    for(auto knn : kNNs) delete knn;

    std::cerr << "All done\n";
}

TreeNodePartition treeNodeKMeansThread(TreeNodePartition nPart, SRMatrix<Feature>& labelsFeatures, Args& args, int seed){
    kMeans(nPart.partition, labelsFeatures, args.arity, args.kMeansEps, args.kMeansBalanced, seed);
    return nPart;
}

<<<<<<< HEAD
std::vector<Assignation>* partitionKMeansThread(std::vector<Assignation>* partition, SRMatrix<Feature>& labelsFeatures, Args& args, int seed){
    kMeans(partition, labelsFeatures, args.arity, args.kMeansEps, args.kMeansBalanced, seed);
    return partition;
}

void PLTree::buildLeaveFreqBehindTree(SRMatrix<Feature>& labelsFeatures, std::vector<Frequency>& labelsFreq, Args& args){
    std::cerr << "\"Leave Freq Behind\" tree in " << args.threads << " threads ...\n";

    treeRoot = createTreeNode();
    k = labelsFeatures.rows();

    std::uniform_int_distribution<int> kMeansSeeder(0, INT_MAX);

    int kNNLabels = 0, kNNNodes = 0;

    auto partition = new std::vector<Assignation>(k);
    for(int i = 0; i < k; ++i) (*partition)[i].index = i;

    if(args.threads > 1){
        // Run clustering in parallel
        ThreadPool tPool(args.threads);
        std::vector<std::future<TreeNodePartition>> results;

        TreeNodePartition rootPart = {treeRoot, partition};
        results.emplace_back(tPool.enqueue(treeNodeKMeansThread, rootPart, std::ref(labelsFeatures),
                                           std::ref(args), kMeansSeeder(rng)));

        for(int r = 0; r < results.size(); ++r) {
            // Enqueuing new clustering tasks in the main thread ensures determinism
            TreeNodePartition nPart = results[r].get();

            // This needs to be done this way in case of imbalance K-Means
            auto partitions = new std::vector<Assignation>* [args.arity];
            for (int i = 0; i < args.arity; ++i) partitions[i] = new std::vector<Assignation>();
            for (auto a : *nPart.partition) partitions[a.value]->push_back({a.index, 0});

            for (int i = 0; i < args.arity; ++i) {
                TreeNode *n = createTreeNode(nPart.node);

                if(partitions[i]->size() <= args.maxLeaves) {
                    /*
                    double avg = 0;
                    for (const auto& a : *partitions[i]){
                        avg += labelsFreq[a.index].value;
                    }

                    avg /= partitions[i]->size();
                     */
                    double avg = args.kNNMaxFreq;
                    TreeNode* kNNN = nullptr;
                    for (const auto& a : *partitions[i]){
                        if(labelsFreq[a.index].value > avg) createTreeNode(n, a.index);
                        else{
                            if(kNNN == nullptr){
                                kNNN = createTreeNode(n);
                                kNNN->kNNNode = true;
                                ++kNNNodes;
                            }
                            createTreeNode(kNNN, a.index);
                            ++kNNLabels;
                        }
                    }

                    delete partitions[i];
                } else {
                    TreeNodePartition childPart = {n, partitions[i]};
                    results.emplace_back(tPool.enqueue(treeNodeKMeansThread, childPart, std::ref(labelsFeatures),
                                                       std::ref(args), kMeansSeeder(rng)));
                }
            }

            delete nPart.partition;
        }
    } else {
        std::queue<TreeNodePartition> nQueue;
        nQueue.push({treeRoot, partition});

        while (!nQueue.empty()) {
            TreeNodePartition nPart = nQueue.front(); // Current node
            nQueue.pop();

            if (nPart.partition->size() > args.maxLeaves) {
                kMeans(nPart.partition, labelsFeatures, args.arity, args.kMeansEps, args.kMeansBalanced, kMeansSeeder(rng));
                auto partitions = new std::vector<Assignation>* [args.arity];
                for (int i = 0; i < args.arity; ++i) partitions[i] = new std::vector<Assignation>();
                for (auto a : *nPart.partition) partitions[a.value]->push_back({a.index, 0});

                // Create children
                for (int i = 0; i < args.arity; ++i) {
                    TreeNode *n = createTreeNode(nPart.node);
                    nQueue.push({n, partitions[i]});
                }
            } else
                for (const auto& a : *nPart.partition) createTreeNode(nPart.node, a.index);

            delete nPart.partition;
        }
    }

    t = tree.size();
    assert(k == treeLeaves.size());
    std::cerr << "  Nodes: " << tree.size() << ", K-NN nodes: " << kNNNodes << ", leaves: " << treeLeaves.size() << ", K-NN leaves: " << kNNLabels << "\n";

}

// TODO: Finish this method
void PLTree::buildKMeansHuffmanTree(SRMatrix<Feature>& labelsFeatures, std::vector<Frequency>& labelsFreq, SRMatrix<Label>& labels, Args& args){
    std::cerr << "\"K-Means X Huffman\" tree in " << args.threads << " threads ...\n";

    treeRoot = createTreeNode();
    k = labelsFeatures.rows();

    std::uniform_int_distribution<int> kMeansSeeder(0, INT_MAX);

    std::vector<std::vector<Assignation>*> finalPartition;
    std::vector<Assignation>* partition = new std::vector<Assignation>(k);
    for(int i = 0; i < k; ++i) (*partition)[i].index = i;

    if(args.threads > 1){
        // Run clustering in parallel
        ThreadPool tPool(args.threads);
        std::vector<std::future<std::vector<Assignation>*>> results;
        results.emplace_back(tPool.enqueue(partitionKMeansThread, partition, std::ref(labelsFeatures),
                                           std::ref(args), kMeansSeeder(rng)));

        for(int r = 0; r < results.size(); ++r) {
            // Enqueuing new clustering tasks in the main thread ensures determinism
            partition = results[r].get();

            // This needs to be done this way in case of imbalanced K-Means
            auto partitions = new std::vector<Assignation>* [args.arity];
            for (int i = 0; i < args.arity; ++i) partitions[i] = new std::vector<Assignation>();
            for (auto a : *partition) partitions[a.value]->push_back({a.index, 0});

            for (int i = 0; i < args.arity; ++i) {
                if(partitions[i]->size() <= args.maxLeaves) finalPartition.push_back(partitions[i]);
                else results.emplace_back(tPool.enqueue(partitionKMeansThread, partitions[i], std::ref(labelsFeatures),
                                                       std::ref(args), kMeansSeeder(rng)));
            }

            delete partition;
        }
    } else {
        std::queue<std::vector<Assignation>*> nQueue;
        nQueue.push(partition);

        while (!nQueue.empty()) {
            partition = nQueue.front();
            nQueue.pop();

            if (partition->size() > args.maxLeaves) {
                kMeans(partition, labelsFeatures, args.arity, args.kMeansEps, args.kMeansBalanced, kMeansSeeder(rng));
                auto partitions = new std::vector<Assignation>* [args.arity];
                for (int i = 0; i < args.arity; ++i) partitions[i] = new std::vector<Assignation>();
                for (auto a : *partition) partitions[a.value]->push_back({a.index, 0});

                for (int i = 0; i < args.arity; ++i) nQueue.push(partitions[i]);
                delete partition;
            } else finalPartition.push_back(partition);
        }
    }

    // Calculate clusters probability
    std::priority_queue<TreeNodeFrequency> nodeFreq;
    for(int c = 0; c < finalPartition.size(); ++c){
        std::unordered_set<int> partitionsLabels;
        for(const auto& a : *finalPartition[c])
            partitionsLabels.insert(a.index);

        int freq = 0;
        int rows = labels.rows();
        for(int r = 0; r < rows; ++r){

        }
    }

    // Build Huffman tree on top of clusters
    t = tree.size();
    assert(k == treeLeaves.size());
    std::cerr << "  Nodes: " << tree.size() << ", leaves: " << treeLeaves.size() << "\n";
}
=======
TreeNodePartition kMeansThreadInstanceBalancing(TreeNodePartition nPart, SRMatrix<Feature>& labelsFeatures,std::vector<std::unordered_set<int>> labelToIndices, Args& args, int seed){
    kMeansInstanceBalancing(nPart.partition, labelsFeatures, labelToIndices, args.arity, args.kMeansEps, args.kMeansBalanced, seed);
    return nPart;
}

>>>>>>> 2a56954c

void PLTree::buildKMeansTree(SRMatrix<Feature>& labelsFeatures, Args& args){
    std::cerr << "Hierarchical K-Means clustering in " << args.threads << " threads ...\n";

    treeRoot = createTreeNode();
    k = labelsFeatures.rows();

    std::uniform_int_distribution<int> kMeansSeeder(0, INT_MAX);

    auto partition = new std::vector<Assignation>(k);
    for(int i = 0; i < k; ++i) (*partition)[i].index = i;

    if(args.threads > 1){
        // Run clustering in parallel
        ThreadPool tPool(args.threads);
        std::vector<std::future<TreeNodePartition>> results;

        TreeNodePartition rootPart = {treeRoot, partition};
        results.emplace_back(tPool.enqueue(treeNodeKMeansThread, rootPart, std::ref(labelsFeatures),
                                           std::ref(args), kMeansSeeder(rng)));

        for(int r = 0; r < results.size(); ++r) {
            // Enqueuing new clustering tasks in the main thread ensures determinism
            TreeNodePartition nPart = results[r].get();

            // This needs to be done this way in case of imbalanced K-Means
            auto partitions = new std::vector<Assignation>* [args.arity];
            for (int i = 0; i < args.arity; ++i) partitions[i] = new std::vector<Assignation>();
            for (auto a : *nPart.partition) partitions[a.value]->push_back({a.index, 0});

            for (int i = 0; i < args.arity; ++i) {
                if(partitions[i]->empty()) continue;
                else if(partitions[i]->size() == 1){
                    createTreeNode(nPart.node, partitions[i]->front().index);
                    delete partitions[i];
                    continue;
                }

                TreeNode *n = createTreeNode(nPart.node);

                if(partitions[i]->size() <= args.maxLeaves) {
                    //n->kNNNode = true;
                    for (const auto& a : *partitions[i]) createTreeNode(n, a.index);
                    delete partitions[i];
                } else {
                    TreeNodePartition childPart = {n, partitions[i]};
                    results.emplace_back(tPool.enqueue(treeNodeKMeansThread, childPart, std::ref(labelsFeatures),
                                                       std::ref(args), kMeansSeeder(rng)));
                }
            }

            delete nPart.partition;
        }
    } else {
        std::queue<TreeNodePartition> nQueue;
        nQueue.push({treeRoot, partition});

        while (!nQueue.empty()) {
            TreeNodePartition nPart = nQueue.front(); // Current node
            nQueue.pop();

            if (nPart.partition->size() > args.maxLeaves) {
                kMeans(nPart.partition, labelsFeatures, args.arity, args.kMeansEps, args.kMeansBalanced, kMeansSeeder(rng));
                auto partitions = new std::vector<Assignation>* [args.arity];
                for (int i = 0; i < args.arity; ++i) partitions[i] = new std::vector<Assignation>();
                for (auto a : *nPart.partition) partitions[a.value]->push_back({a.index, 0});

                // Create children
                for (int i = 0; i < args.arity; ++i) {
                    TreeNode *n = createTreeNode(nPart.node);
                    nQueue.push({n, partitions[i]});
                }
            } else
                for (const auto& a : *nPart.partition) createTreeNode(nPart.node, a.index);

            delete nPart.partition;
        }
    }

    t = tree.size();
    assert(k == treeLeaves.size());
    std::cerr << "  Nodes: " << tree.size() << ", leaves: " << treeLeaves.size() << "\n";
}


void PLTree::buildKMeansTree(SRMatrix<Feature>& labelsFeatures, std::vector<std::unordered_set<int>> labelToIndices, Args& args){
    std::cerr << "Hierarchical K-Means clustering with instance based balancing in " << args.threads << " threads ...\n";

    treeRoot = createTreeNode();
    k = labelsFeatures.rows();

    std::uniform_int_distribution<int> kMeansSeeder(0, INT_MAX);

    auto partition = new std::vector<Assignation>(k);
    for(int i = 0; i < k; ++i) (*partition)[i].index = i;

    if(args.threads > 1){
        // Run clustering in parallel
        ThreadPool tPool(args.threads);
        std::vector<std::future<TreeNodePartition>> results;

        TreeNodePartition rootPart = {treeRoot, partition};
        results.emplace_back(tPool.enqueue(kMeansThreadInstanceBalancing, rootPart, std::ref(labelsFeatures), std::ref(labelToIndices),
                                           std::ref(args), kMeansSeeder(rng)));

        for(int r = 0; r < results.size(); ++r) {
            // Enqueuing new clustering tasks in the main thread ensures determinism
            TreeNodePartition nPart = results[r].get();

            // This needs to be done this way in case of imbalanced K-Means
            auto partitions = new std::vector<Assignation>* [args.arity];
            for (int i = 0; i < args.arity; ++i) partitions[i] = new std::vector<Assignation>();
            for (auto a : *nPart.partition) partitions[a.value]->push_back({a.index, 0});

            for (int i = 0; i < args.arity; ++i) {
                TreeNode *n = createTreeNode(nPart.node);

                if(partitions[i]->size() <= args.maxLeaves) {
                    for (auto& a : *partitions[i]) createTreeNode(n, a.index);
                    delete partitions[i];
                } else {
                    TreeNodePartition childPart = {n, partitions[i]};
                    results.emplace_back(tPool.enqueue(kMeansThread, childPart, std::ref(labelsFeatures),
                                                       std::ref(args), kMeansSeeder(rng)));
                }
            }

            delete nPart.partition;
        }
    } else {
        std::queue<TreeNodePartition> nQueue;
        nQueue.push({treeRoot, partition});

        while (!nQueue.empty()) {
            TreeNodePartition nPart = nQueue.front(); // Current node
            nQueue.pop();

            if (nPart.partition->size() > args.maxLeaves) {
                kMeansInstanceBalancing(nPart.partition, labelsFeatures, labelToIndices, args.arity, args.kMeansEps, args.kMeansBalanced, kMeansSeeder(rng));
                auto partitions = new std::vector<Assignation>* [args.arity];
                for (int i = 0; i < args.arity; ++i) partitions[i] = new std::vector<Assignation>();
                for (auto a : *nPart.partition) partitions[a.value]->push_back({a.index, 0});

                // Create children
                for (int i = 0; i < args.arity; ++i) {
                    TreeNode *n = createTreeNode(nPart.node);
                    nQueue.push({n, partitions[i]});
                }
            } else
                for (auto& a : *nPart.partition) createTreeNode(nPart.node, a.index);

            delete nPart.partition;
        }
    }

    t = tree.size();
    assert(k == treeLeaves.size());
    std::cerr << "  Nodes: " << tree.size() << ", leaves: " << treeLeaves.size() << "\n";
}



void PLTree::balancedKMeansWithRandomProjection(SRMatrix<Label>& labels, SRMatrix<Feature>& features, Args &args) {

    int k = labels.cols();
    int n = features.rows();
    int dim = features.cols();

    std::cerr << "  Compute label to indices ...\n";
    std::vector<std::vector<int>> labelToIndices(k);
    for (int r = 0; r < n; ++r) {
        int rSize = labels.size(r);
        auto rLabels = labels.row(r);
        for (int i = 0; i < rSize; ++i) labelToIndices[rLabels[i]].push_back(r);
    }

    // Apply random projection
    std::vector<std::vector<double>> randomMatrix;
    generateRandomProjection(randomMatrix, args.projectDim, dim);
    SRMatrix<Feature> labelsFeatures(k, args.projectDim);
    projectLabelsRepresentation(labelsFeatures, randomMatrix, labelToIndices, features, args);

    // Build tree using hierarchical K-Means
    buildKMeansTree(labelsFeatures, args);
}

void PLTree::projectLabelsRepresentation(SRMatrix<Feature>& labelsFeatures, std::vector<std::vector<double>>& randomMatrix,
                                        std::vector<std::vector<int>>& labelToIndices, SRMatrix<Feature>& features, Args &args){

    int labels = labelToIndices.size();

    double scale = 1.0/sqrt(static_cast<double>(features.cols()));
    std::normal_distribution<double> distribution(0.0, scale);

    std::cerr << "  Compute projected values ...\n";
    for(int i=0; i < labels; i++ ){
        printProgress(i, labels);
        int currentLabel = i;
        auto labelVector = labelsFeatures.row(i);

        if (labelToIndices[currentLabel].size() > 0) {
            for (int j = 0; j < labelToIndices[currentLabel].size(); j++) {

                int currentDataPoint = labelToIndices[currentLabel][j];
                auto rFeatures = features.row(currentDataPoint);
                int rFeaturesSize = features.size(currentDataPoint);

                for (int l = 0; l < args.projectDim; l++)
                    for (int k = 0; k < rFeaturesSize; k++)
                        labelVector[l].value += rFeatures[k].value * randomMatrix[l][rFeatures[k].index];
                for (int l = 0; l < args.projectDim; l++)
                    labelVector[l].value /= labelToIndices[currentLabel].size();

                // Print row from labels' features matrix
                /*
                for (int l = 0; l < args.projectDim; l++) {
                    std::cout << labelsFeatures.data()[currentLabel][l].value << " ";
                std::cout << "\n";
                */
            }
        } else {
            for (int l = 0; l < args.projectDim; l++)
                labelVector[l].value = distribution(rng);
        }
    }
}

void PLTree::generateRandomProjection(std::vector<std::vector<double>>& randomMatrix, int projectDim, int dim){
    double scale = 1.0 / std::sqrt(static_cast<double>(dim));
    std::normal_distribution<double> distribution(0.0, scale);

    randomMatrix.resize(projectDim);
    for(int i = 0; i < projectDim; ++i) { // args.projectDim
        randomMatrix[i].resize(dim);
        for (int j = 0; j < dim; ++j) // dim
            randomMatrix[i][j] = distribution(rng);
    }
}

void PLTree::buildHuffmanTree(SRMatrix<Label>& labels, Args &args){
    std::cout << "Building Huffman PLTree ...\n";

    k = labels.cols();

    std::vector<Frequency> labelsFreq;
    computeLabelsFrequencies(labelsFreq, labels);

    std::priority_queue<TreeNodeFrequency> freqQueue;
    for(int i = 0; i < k; i++) {
        TreeNode* n = createTreeNode(nullptr, i);
        freqQueue.push({n, labelsFreq[i].value});
    }
    
    while(!freqQueue.empty()){
        std::vector<TreeNodeFrequency> toMerge;
        for(int a = 0; a < args.arity; ++a){
            toMerge.push_back(freqQueue.top());
            freqQueue.pop();
            if (freqQueue.empty()) break;
        }

        TreeNode* parent = createTreeNode();
        int aggregatedFreq = 0;
        for(TreeNodeFrequency& e : toMerge){
            e.node->parent = parent;
            parent->children.push_back(e.node);
            aggregatedFreq += e.frequency;
        }

        tree.push_back(parent);

        if (freqQueue.empty()) treeRoot = parent;
        freqQueue.push({parent, aggregatedFreq});
    }

    t = tree.size();  // size of the tree
    std::cout << "  Nodes: " << tree.size() << ", leaves: " << treeLeaves.size() << ", arity: " << args.arity << "\n";
}

void PLTree::buildBalancedTree(int labelCount, bool randomizeOrder, Args &args) {
    std::cerr << "Building balanced PLTree ...\n";

    treeRoot = createTreeNode();
    k = labelCount;

    auto partition = new std::vector<Assignation>(k);
    for(int i = 0; i < k; ++i) (*partition)[i].index = i;

    if (randomizeOrder) std::shuffle(partition->begin(), partition->end(), rng);

    std::queue<TreeNodePartition> nQueue;
    nQueue.push({treeRoot, partition});

    while (!nQueue.empty()) {
        TreeNodePartition nPart = nQueue.front(); // Current node
        nQueue.pop();
        if (nPart.partition->size() > args.maxLeaves) {
            auto partitions = new std::vector<Assignation>* [args.arity];
            for(int i = 0; i < args.arity; ++i) partitions[i] = new std::vector<Assignation>();

            int maxPartitionSize = nPart.partition->size() / args.arity;
            int maxWithOneMore = nPart.partition->size() % args.arity;
            int nextPartition = maxPartitionSize + (maxWithOneMore > 0 ? 1 : 0);
            int partitionNumber = 0;

            for (int i = 0; i < nPart.partition->size(); ++i) {
                if (i == nextPartition) {
                    ++partitionNumber;
                    --maxWithOneMore;
                    nextPartition += maxPartitionSize + (maxWithOneMore > 0 ? 1 : 0);
                    assert(partitionNumber < args.arity);
                }
                auto a = nPart.partition->at(i);
                partitions[partitionNumber]->push_back({a.index, 0});
            }
            assert(nextPartition == nPart.partition->size());

            // Create children
            for (int i = 0; i < args.arity; ++i) {
                TreeNode *n = createTreeNode(nPart.node);
                nQueue.push({n, partitions[i]});
            }
        } else
            for (const auto& a : *nPart.partition) createTreeNode(nPart.node, a.index);

        delete nPart.partition;
    }

    t = tree.size();
    assert(k == treeLeaves.size());
    std::cerr << "  Nodes: " << tree.size() << ", leaves: " << treeLeaves.size() << "\n";
}

void PLTree::buildCompleteTree(int labelCount, bool randomizeOrder, Args &args) {
    std::cerr << "Building complete PLTree ...\n";

    k = labelCount;
    t = static_cast<int>(ceil(static_cast<double>(args.arity * k - 1) / (args.arity - 1)));

    int ti = t - k;

    std::vector<int> labelsOrder;
    if (randomizeOrder){
        labelsOrder.resize(k);
        for (auto i = 0; i < k; ++i) labelsOrder[i] = i;
        std::shuffle(labelsOrder.begin(), labelsOrder.end(), rng);
    }

    treeRoot = createTreeNode();
    for(size_t i = 1; i < t; ++i){
        int label = -1;
        TreeNode *parent = nullptr;

        if(i >= ti){
            if(randomizeOrder) label = labelsOrder[i - ti];
            else label = i - ti;
        }

        parent = tree[static_cast<int>(floor(static_cast<double>(i - 1) / args.arity))];
        createTreeNode(parent, label);
    }

    std::cerr << "  Nodes: " << tree.size() << ", leaves: " << treeLeaves.size() << ", arity: " << args.arity << "\n";
}

void PLTree::loadTreeStructure(std::string file){
    std::cerr << "Loading PLTree structure from: " << file << "...\n";

    std::ifstream in(file);
    in >> k >> t;

    if(k >= t) throw "Specified number of labels is higher then specified number of nodes!\n";

    treeRoot = createTreeNode();
    for (int i = 1; i < t; ++i) createTreeNode();

    for (auto i = 0; i < t - 1; ++i) {
        int parent, child, label;
        in >> parent >> child >> label;

        if(child >= t) throw "Node index is higher then specified number of nodes!";
        if(parent >= t) throw "Parent index is higher then specified number of nodes!";
        if(label >= k) throw "Label index is higher then specified number of labels!";

        if(parent == -1){
            treeRoot = tree[child];
            --i;
            continue;
        }

        TreeNode *parentN = tree[parent];
        TreeNode *childN = tree[child];
        parentN->children.push_back(childN);
        childN->parent = parentN;

        if(label >= 0){
            assert(treeLeaves.count(label) == 0);
            assert(label < k);
            childN->label = label;
            treeLeaves[childN->label] = childN;
        }
    }
    in.close();

    // Additional validation of a tree
    for(const auto& n : tree) {
        if(n->parent == nullptr && n != treeRoot) throw "A node without parent, that is not a tree root exists!";
        if(n->children.size() == 0 && n->label < 0) throw "An internal node without children exists!";
    }

    assert(tree.size() == t);
    assert(treeLeaves.size() == k);
    std::cout << "  Nodes: " << tree.size() << ", leaves: " << treeLeaves.size() << "\n";
}

void PLTree::saveTreeStructure(std::string file) {
    std::cerr << "Saving PLTree structure to: " << file << "...\n";

    std::ofstream out(file);
    out << t << " " << k << "\n";
    for (auto &n : tree) {
        if (n->parent == nullptr) out << -1;
        else out << n->parent->index;

        out << " " << n->index << " ";

        if (n->label >= 0) out << n->label;
        else out << -1;

        out << "\n";
    }
    out.close();
}

TreeNode* PLTree::createTreeNode(TreeNode* parent, int label){
    TreeNode* n = new TreeNode();
    n->index = tree.size();
    n->label = label;
    n->parent = parent;
    n->kNNNode = false;
    if(label >= 0) treeLeaves[n->label] = n;
    if(parent != nullptr) parent->children.push_back(n);
    tree.push_back(n);

    return n;
}

void PLTree::save(std::string outfile){
    std::ofstream out(outfile);
    save(out);
    out.close();
}

void PLTree::save(std::ostream& out){
    std::cerr << "Saving PLTree model ...\n";

    out.write((char*) &k, sizeof(k));

    t = tree.size();
    out.write((char*) &t, sizeof(t));
    for(size_t i = 0; i < t; ++i) {
        TreeNode *n = tree[i];
        out.write((char*) &n->index, sizeof(n->index));
        out.write((char*) &n->label, sizeof(n->label));
        out.write((char*) &n->kNNNode, sizeof(n->kNNNode));
    }

    int rootN = treeRoot->index;
    out.write((char*) &rootN, sizeof(rootN));

    for(size_t i = 0; i < t; ++i) {
        TreeNode *n = tree[i];

        int parentN;
        if(n->parent) parentN = n->parent->index;
        else parentN = -1;

        out.write((char*) &parentN, sizeof(parentN));
    }
}

void PLTree::load(std::string infile){
    std::ifstream in(infile);
    load(in);
    in.close();
}

void PLTree::load(std::istream& in){
    std::cerr << "Loading PLTree model ...\n";

    in.read((char*) &k, sizeof(k));
    in.read((char*) &t, sizeof(t));
    for(size_t i = 0; i < t; ++i) {
        TreeNode *n = new TreeNode();
        in.read((char*) &n->index, sizeof(n->index));
        in.read((char*) &n->label, sizeof(n->label));
        in.read((char*) &n->kNNNode, sizeof(n->kNNNode));

        tree.push_back(n);
        if (n->label >= 0) treeLeaves[n->label] = n;
    }

    int rootN;
    in.read((char*) &rootN, sizeof(rootN));
    treeRoot = tree[rootN];

    for(size_t i = 0; i < t; ++i) {
        TreeNode *n = tree[i];

        int parentN;
        in.read((char*) &parentN, sizeof(parentN));
        if(parentN >= 0) {
            tree[parentN]->children.push_back(n);
            n->parent = tree[parentN];
        }
    }

    std::cerr << "  Nodes: " << tree.size() << ", leaves: " << treeLeaves.size() << "\n";
}

void PLTree::printTree(TreeNode *root){
    if(root == nullptr) root = treeRoot;

    std::unordered_set<TreeNode*> nSet;
    std::queue<TreeNode*> nQueue;
    nQueue.push(root);
    nSet.insert(root);
    int depth = 0;

    while(!nQueue.empty()){
        TreeNode* n = nQueue.front();
        nQueue.pop();

        if(nSet.count(n->parent)){
            nSet.clear();
            std::cerr << "\nDepth " << ++depth << ":";
        }

        nSet.insert(n);
        std::cerr << " " << n->index;
        if(n->parent) std::cerr << "(" << n->parent->index << ")";
        for(auto c : n->children) nQueue.push(c);
    }

    std::cerr << "\n";
}<|MERGE_RESOLUTION|>--- conflicted
+++ resolved
@@ -56,6 +56,22 @@
         computeLabelsFrequencies(labelsFreq, labels);
         buildKMeansHuffmanTree(labelsFeatures, labelsFreq, labels, args);
     }
+    else if (args.treeType == kMeansinstanceBalancing) {
+        SRMatrix<Feature> labelsFeatures;
+        computeLabelsFeaturesMatrix(labelsFeatures, labels, features);
+
+        int k = labels.cols();
+        std::cerr << "  Compute label to indices ...\n";
+        std::vector<std::unordered_set<int>> labelToIndices(k);
+        for (int r = 0; r < features.rows(); ++r) {
+            int rSize = labels.size(r);
+            auto rLabels = labels.row(r);
+            for (int i = 0; i < rSize; ++i) labelToIndices[rLabels[i]].insert(r);
+        }
+
+
+        buildKMeansTree(labelsFeatures, labelToIndices, args);
+    }
     else if(args.treeType == kMeansWithProjection)
         balancedKMeansWithRandomProjection(labels, features, args);
     else {
@@ -73,51 +89,9 @@
     if (!args.treeStructure.empty()) loadTreeStructure(args.treeStructure);
     else buildTreeStructure(labels, features, args);
 
-<<<<<<< HEAD
     // Train the tree structure
     trainTreeStructure(labels, features, args);
 }
-=======
-        // Create a tree structure
-        if (!args.tree.empty()) loadTreeStructure(args.tree);
-        else if (args.treeType == completeInOrder)
-            buildCompleteTree(labels.cols(), args.arity, false);
-        else if (args.treeType == completeRandom)
-            buildCompleteTree(labels.cols(), args.arity, true);
-        else if (args.treeType == balancedInOrder)
-            buildBalancedTree(labels.cols(), args.arity, false);
-        else if (args.treeType == balancedRandom)
-            buildBalancedTree(labels.cols(), args.arity, true);
-        else if (args.treeType == huffman)
-            buildHuffmanTree(labels, args);
-        else if (args.treeType == hierarchicalKMeans) {
-            SRMatrix<Feature> labelsFeatures;
-            computeLabelsFeaturesMatrix(labelsFeatures, labels, features);
-            buildKMeansTree(labelsFeatures, args);
-        }
-        else if (args.treeType == kMeansinstanceBalancing) {
-            SRMatrix<Feature> labelsFeatures;
-            computeLabelsFeaturesMatrix(labelsFeatures, labels, features);
-
-            int k = labels.cols();
-            std::cerr << "  Compute label to indices ...\n";
-            std::vector<std::unordered_set<int>> labelToIndices(k);
-            for (int r = 0; r < features.rows(); ++r) {
-                int rSize = labels.size(r);
-                auto rLabels = labels.row(r);
-                for (int i = 0; i < rSize; ++i) labelToIndices[rLabels[i]].insert(r);
-            }
-
-
-            buildKMeansTree(labelsFeatures, labelToIndices, args);
-        }
-        else if(args.treeType == kMeansWithProjection)
-            balancedKMeansWithRandomProjection(labels, features, args);
-        else {
-            std::cerr << "Unknown tree type\n";
-            exit(0);
-        }
->>>>>>> 2a56954c
 
 Base* nodeTrainThread(int n, std::vector<double>& binLabels, std::vector<Feature*>& binFeatures, Args& args){
     Base* base = new Base();
@@ -449,7 +423,12 @@
     return nPart;
 }
 
-<<<<<<< HEAD
+TreeNodePartition treeNodeKMeansThreadInstanceBalancing(TreeNodePartition nPart, SRMatrix<Feature>& labelsFeatures,std::vector<std::unordered_set<int>> labelToIndices, Args& args, int seed){
+    kMeansInstanceBalancing(nPart.partition, labelsFeatures, labelToIndices, args.arity, args.kMeansEps, args.kMeansBalanced, seed);
+    return nPart;
+}
+
+
 std::vector<Assignation>* partitionKMeansThread(std::vector<Assignation>* partition, SRMatrix<Feature>& labelsFeatures, Args& args, int seed){
     kMeans(partition, labelsFeatures, args.arity, args.kMeansEps, args.kMeansBalanced, seed);
     return partition;
@@ -631,13 +610,6 @@
     assert(k == treeLeaves.size());
     std::cerr << "  Nodes: " << tree.size() << ", leaves: " << treeLeaves.size() << "\n";
 }
-=======
-TreeNodePartition kMeansThreadInstanceBalancing(TreeNodePartition nPart, SRMatrix<Feature>& labelsFeatures,std::vector<std::unordered_set<int>> labelToIndices, Args& args, int seed){
-    kMeansInstanceBalancing(nPart.partition, labelsFeatures, labelToIndices, args.arity, args.kMeansEps, args.kMeansBalanced, seed);
-    return nPart;
-}
-
->>>>>>> 2a56954c
 
 void PLTree::buildKMeansTree(SRMatrix<Feature>& labelsFeatures, Args& args){
     std::cerr << "Hierarchical K-Means clustering in " << args.threads << " threads ...\n";
@@ -722,7 +694,6 @@
     std::cerr << "  Nodes: " << tree.size() << ", leaves: " << treeLeaves.size() << "\n";
 }
 
-
 void PLTree::buildKMeansTree(SRMatrix<Feature>& labelsFeatures, std::vector<std::unordered_set<int>> labelToIndices, Args& args){
     std::cerr << "Hierarchical K-Means clustering with instance based balancing in " << args.threads << " threads ...\n";
 
@@ -740,7 +711,7 @@
         std::vector<std::future<TreeNodePartition>> results;
 
         TreeNodePartition rootPart = {treeRoot, partition};
-        results.emplace_back(tPool.enqueue(kMeansThreadInstanceBalancing, rootPart, std::ref(labelsFeatures), std::ref(labelToIndices),
+        results.emplace_back(tPool.enqueue(treeNodeKMeansThreadInstanceBalancing, rootPart, std::ref(labelsFeatures), std::ref(labelToIndices),
                                            std::ref(args), kMeansSeeder(rng)));
 
         for(int r = 0; r < results.size(); ++r) {
@@ -760,7 +731,7 @@
                     delete partitions[i];
                 } else {
                     TreeNodePartition childPart = {n, partitions[i]};
-                    results.emplace_back(tPool.enqueue(kMeansThread, childPart, std::ref(labelsFeatures),
+                    results.emplace_back(tPool.enqueue(treeNodeKMeansThread, childPart, std::ref(labelsFeatures),
                                                        std::ref(args), kMeansSeeder(rng)));
                 }
             }
@@ -797,8 +768,6 @@
     assert(k == treeLeaves.size());
     std::cerr << "  Nodes: " << tree.size() << ", leaves: " << treeLeaves.size() << "\n";
 }
-
-
 
 void PLTree::balancedKMeansWithRandomProjection(SRMatrix<Label>& labels, SRMatrix<Feature>& features, Args &args) {
 
