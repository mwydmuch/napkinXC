/*
 Copyright (c) 2018-2020 by Marek Wydmuch

 Permission is hereby granted, free of charge, to any person obtaining a copy
 of this software and associated documentation files (the "Software"), to deal
 in the Software without restriction, including without limitation the rights
 to use, copy, modify, merge, publish, distribute, sublicense, and/or sell
 copies of the Software, and to permit persons to whom the Software is
 furnished to do so, subject to the following conditions:

 The above copyright notice and this permission notice shall be included in all
 copies or substantial portions of the Software.

 THE SOFTWARE IS PROVIDED "AS IS", WITHOUT WARRANTY OF ANY KIND, EXPRESS OR
 IMPLIED, INCLUDING BUT NOT LIMITED TO THE WARRANTIES OF MERCHANTABILITY,
 FITNESS FOR A PARTICULAR PURPOSE AND NONINFRINGEMENT. IN NO EVENT SHALL THE
 AUTHORS OR COPYRIGHT HOLDERS BE LIABLE FOR ANY CLAIM, DAMAGES OR OTHER
 LIABILITY, WHETHER IN AN ACTION OF CONTRACT, TORT OR OTHERWISE, ARISING FROM,
 OUT OF OR IN CONNECTION WITH THE SOFTWARE OR THE USE OR OTHER DEALINGS IN THE
 SOFTWARE.
 */

#pragma once

#include <algorithm>
#include <cmath>
#include <cstdint>
#include <iostream>
#include <mutex>
#include <thread>
#include <unordered_map>
#include <vector>

#include "log.h"
#include "types.h"

// Data utils
std::vector<Prediction> computeLabelsPriors(const SRMatrix<Label>& labels);

void computeLabelsFeaturesMatrixThread(std::vector<std::vector<Feature>>& labelsFeatures,
                                       std::vector<std::vector<int>>& labelsExamples,
                                       const SRMatrix<Label>& labels, const SRMatrix<Feature>& features,
                                       bool norm, bool weightedFeatures, int threadId, int threads);

void computeLabelsFeaturesMatrix(SRMatrix<Feature>& labelsFeatures, const SRMatrix<Label>& labels,
                                 const SRMatrix<Feature>& features, int threads = 1, bool norm = false,
                                 bool weightedFeatures = false);

// Math utils
template <typename T, typename U> inline T argMax(const UnorderedMap<T, U>& map) {
    auto pMax = std::max_element(map.begin(), map.end(), [](const std::pair<T, U>& p1, const std::pair<T, U>& p2) {
        return p1.second < p2.second;
    });
    return pMax.first;
}

template <typename T, typename U> inline T argMin(const UnorderedMap<T, U>& map) {
    auto pMin = std::min_element(map.begin(), map.end(), [](const std::pair<T, U>& p1, const std::pair<T, U>& p2) {
        return p1.second < p2.second;
    });
    return pMin.first;
}

template <typename T, typename U> inline T max(const UnorderedMap<T, U>& map) {
    auto pMax = std::max_element(map.begin(), map.end(), [](const std::pair<T, U>& p1, const std::pair<T, U>& p2) {
        return p1.first < p2.first;
    });
    return pMax.first;
}

template <typename T, typename U> inline T min(const UnorderedMap<T, U>& map) {
    auto pMin = std::min_element(map.begin(), map.end(), [](const std::pair<T, U>& p1, const std::pair<T, U>& p2) {
        return p1.first < p2.first;
    });
    return pMin.first;
}


template <typename T> inline size_t argMax(const std::vector<T>& vector) {
    return std::distance(vector.begin(), std::max_element(vector.begin(), vector.end()));
}

template <typename T> inline size_t argMin(const std::vector<T>& vector) {
    return std::distance(vector.begin(), std::min_element(vector.begin(), vector.end()));
}

// Sparse vector dot dense vector
template <typename T> inline double dotVectors(Feature* vector1, T* vector2, const size_t size) {
    double val = 0;
    for(Feature* f = vector1; f->index != -1 && f->index < size; ++f) val += f->value * vector2[f->index];
    return val;
}

template <typename T> inline double dotVectors(Feature* vector1, T* vector2) { // Version without size checks
    double val = 0;
    for(Feature* f = vector1; f->index != -1; ++f) val += f->value * vector2[f->index];
    return val;
}

template <typename T> inline double dotVectors(T* vector1, T* vector2, const size_t size) {
    double val = 0;
    for(size_t i = 0; i < size; ++i) val += vector1[i] * vector2[i];
    return val;
}

template <typename T> inline double dotVectors(Feature* vector1, T& vector2) {
    return dotVectors(vector1, vector2.data(), vector2.size());
}

template <typename T> inline double dotVectors(T& vector1, T& vector2) {
    assert(vector1.size() == vector2.size());
    return dotVectors(vector1.data(), vector2.data(), vector2.size());
}

// Sets values of a dense vector to values of a sparse vector
template <typename T> inline void setVector(Feature* vector1, T* vector2, const size_t size) {
    for(Feature* f = vector1; f->index != -1 && f->index < size; ++f) vector2[f->index] = f->value;
}

template <typename T> inline void setVector(Feature* vector1, T* vector2) { // Version without size checks
    for(Feature* f = vector1; f->index != -1; ++f) vector2[f->index] = f->value;
}

template <typename T> inline void setVector(Feature* vector1, std::vector<T>& vector2) {
    setVector(vector1, vector2.data(), vector2.size());
}


// Zeros selected values of a dense vactor
template <typename T> inline void setVectorToZeros(Feature* vector1, T* vector2, const size_t size) {
    for(Feature* f = vector1; f->index != -1 && f->index < size; ++f) vector2[f->index] = 0;
}

template <typename T>
inline void setVectorToZeros(Feature* vector1, T* vector2) { // Version without size checks
    for(Feature* f = vector1; f->index != -1; ++f) vector2[f->index] = 0;
}

template <typename T> inline void setVectorToZeros(Feature* vector1, T& vector2) {
    // setVectorToZeros(vector1, vector2.data(), vector2.size());
    setVectorToZeros(vector1, vector2.data());
}


// Add values of vector 1 to vector 2 multiplied by scalar
template <typename T> inline void addVector(T* vector1, double scalar, T* vector2, const size_t size) {
    for(int i = 0; i < size; ++i) vector2[i] += vector1[i] * scalar;
}

template <typename T> inline void addVector(T& vector1, double scalar, T& vector2) {
    addVector(vector1.data(), scalar, vector2.data(), vector2.size());
}

template <typename T> inline void addVector(T& vector1, T& vector2) {
    addVector(vector1.data(), 1.0, vector2.data(), vector2.size());
}

template <typename T> inline void addVector(const Feature* vector1, double scalar, T* vector2, const size_t size) {
    Feature* f = (Feature*)vector1;
    while (f->index != -1 && f->index < size) {
        vector2[f->index] += f->value * scalar;
        ++f;
    }
}

template <typename T> inline void addVector(const Feature* vector1, double scalar, UnorderedMap<int, T>& vector2) {
    Feature* f = (Feature*)vector1;
    while (f->index != -1) {
        vector2[f->index] += f->value * scalar;
        ++f;
    }
}

template <typename T> inline void addVector(const Feature* vector1, double scalar, T& vector2) {
    addVector(vector1, scalar, vector2.data(), vector2.size());
}

template <typename T> inline void addVector(const Feature* vector1, T& vector2) {
    addVector(vector1, 1.0, vector2.data(), vector2.size());
}


// Multiply vector by scalar
template <typename T> inline void mulVector(T* vector, double scalar, const size_t size) {
    for (int f = 0; f < size; ++f) vector[f] *= scalar;
}

template <typename T> inline void mulVector(Feature* vector, double scalar) {
    for (Feature* f = vector; f->index != -1; ++f) f->value *= scalar;
}

template <typename T> inline void mulVector(T& vector, double scalar) {
    mulVector(vector.data(), scalar, vector.size());
}

// Divide vector by scalar
inline void divVector(Feature* vector, double scalar, const size_t size) {
    for (Feature* f = vector; f->index != -1; ++f) f->value /= scalar;
}

inline void divVector(Feature* vector, double scalar) {
    for (Feature* f = vector; f->index != -1; ++f) f->value /= scalar;
}

template <typename T> inline void divVector(T* vector, double scalar, const size_t size) {
    for (int f = 0; f < size; ++f) vector[f] /= scalar;
}

template <typename T> inline void divVector(T& vector, double scalar) {
    divVector(vector.data(), scalar, vector.size());
}

// Unit norm values in container
template <typename I>
typename std::enable_if<std::is_same<typename std::iterator_traits<I>::value_type, Feature>::value, void>::type
unitNorm(I begin, I end) {
    double norm = 0;
    for (auto i = begin; i != end; ++i) norm += (*i).value * (*i).value;
    if (norm == 0) return;
    norm = std::sqrt(norm);
    for (auto i = begin; i != end; ++i) (*i).value /= norm;
}

template <typename I>
typename std::enable_if<std::is_floating_point<typename std::iterator_traits<I>::value_type>::value, void>::type
unitNorm(I begin, I end) {
    double norm = 0;
    for (auto& i = begin; i != end; ++i) norm += (*i) * (*i);
    if (norm == 0) return;
    norm = std::sqrt(norm);
    for (auto& i = begin; i != end; ++i) (*i) /= norm;
}

template <typename T> inline void unitNorm(T& cont) { unitNorm(cont.begin(), cont.end()); }

// Shift index in sparse data
template <typename I>
typename std::enable_if<std::is_same<typename std::iterator_traits<I>::value_type, Feature>::value, void>::type
shift(I begin, I end, int shift) {
    for (auto i = begin; i != end; ++i) (*i).index += shift;
}

template <typename T> inline void shift(T& cont, int shift) { shift(cont.begin(), cont.end(), shift); }


inline void threshold(std::vector<Feature>& vector, double threshold) {
    int c = 0;
    for (int i = 0; i < vector.size(); ++i)
        if (vector[i].value > threshold) {
            if (c != i) {
                vector[c].index = vector[i].index;
                vector[c].value = vector[i].value;
            }
            ++c;
        }
    vector.resize(c);
}


// Other utils

// Fowler–Noll–Vo hash
template <typename T> inline uint32_t hash(T& v) {
    size_t size = sizeof(T);
    uint8_t* bytes = reinterpret_cast<uint8_t*>(&v);
    uint32_t h = 2166136261;
    for (size_t i = 0; i < size; i++) {
        h = h ^ static_cast<int>(bytes[i]);
        h = h * 16777619;
    }
    return h;
}

// Prints progress
inline void printProgress(int state, int max) {
<<<<<<< HEAD
    if (max > 100 && state % (max / 100) == 0) Log(CERR) << "  " << state / (max / 100) << "%\r";
=======
    if (max < 100 || state % (max / 100) == 0)
        Log(CERR) << "  " << std::round(static_cast<double>(state) / (static_cast<double>(max) / 100)) << "%\r";
>>>>>>> 68b9cd07
}

// Splits string
std::vector<std::string> split(std::string text, char d = ',');

// String to lower
std::string toLower(std::string text);

std::string formatMem(size_t mem);

inline size_t denseSize(size_t size) { return size * sizeof(Weight); }

inline size_t mapSize(size_t size) { return size * (sizeof(int) + sizeof(int) + sizeof(Weight)); }

inline size_t sparseSize(size_t size) { return size * (sizeof(int) + sizeof(Weight)); }

// Files utils
class FileHelper {
public:
    void saveToFile(std::string outfile);
    virtual void save(std::ostream& out) = 0;
    void loadFromFile(std::string infile);
    virtual void load(std::istream& in) = 0;
};

template <typename T> inline void saveVar(std::ostream& out, T& var) { out.write((char*)&var, sizeof(var)); }

template <typename T> inline void loadVar(std::istream& in, T& var) { in.read((char*)&var, sizeof(var)); }

inline void saveVar(std::ostream& out, std::string& var) {
    size_t size = var.size();
    out.write((char*)&size, sizeof(size));
    out.write((char*)&var[0], size);
}

inline void loadVar(std::istream& in, std::string& var) {
    size_t size;
    in.read((char*)&size, sizeof(size));
    var.resize(size);
    in.read((char*)&var[0], size);
}

// Joins two paths
std::string joinPath(const std::string& path1, const std::string& path2);

// Checks filename
void checkFileName(const std::string& filename, bool read = true);

// Checks dirname
void checkDirName(const std::string& dirname);

// Run shell CMD
void shellCmd(const std::string& cmd);

// Create directory
void makeDir(const std::string& dirname);

// Remove file or directory
void remove(const std::string& path);<|MERGE_RESOLUTION|>--- conflicted
+++ resolved
@@ -273,12 +273,8 @@
 
 // Prints progress
 inline void printProgress(int state, int max) {
-<<<<<<< HEAD
-    if (max > 100 && state % (max / 100) == 0) Log(CERR) << "  " << state / (max / 100) << "%\r";
-=======
     if (max < 100 || state % (max / 100) == 0)
         Log(CERR) << "  " << std::round(static_cast<double>(state) / (static_cast<double>(max) / 100)) << "%\r";
->>>>>>> 68b9cd07
 }
 
 // Splits string
