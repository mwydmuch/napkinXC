name: Python build

on:
  push:
    paths:
      - '.github/workflows/python-build.yml'
      - 'python/**'
      - 'src/**'
      - 'CMakeLists.txt'
      - 'setup.py'

jobs:
  build:
    strategy:
      fail-fast: false
      matrix:
        os: [ ubuntu-latest, macos-latest, windows-latest ]
<<<<<<< HEAD
        python-version: [ '3.7', '3.8', '3.9', '3.10', '3.11' ]
=======
        python-version: [ '3.8', '3.9', '3.10', '3.11' ]
>>>>>>> 952fae97

    name: Build Pyhton binding on ${{ matrix.os }} for Python ${{ matrix.python-version }}
    runs-on: ${{ matrix.os }}
    
    steps:
      - uses: actions/checkout@v3
        with:
          submodules: recursive

      - name: Set up Python ${{ matrix.python-version }} environment
        uses: actions/setup-python@v4
        with:
          python-version: ${{ matrix.python-version }}

      - name: GCC version report
        run: gcc --version

      - name: CMake version report
        run: cmake --version

      - name: Python environment report
        run: python -c "import sys; print(sys.version)"

      - name: Upgrade pip and install pytest
        run: |
          python -m pip install --upgrade pip
          pip install pytest scikit-learn==1.2.2

      - name: Pip install
        run: pip install .

      - name: Run tests
        shell: bash
        run: pytest python/tests/test_*<|MERGE_RESOLUTION|>--- conflicted
+++ resolved
@@ -15,11 +15,7 @@
       fail-fast: false
       matrix:
         os: [ ubuntu-latest, macos-latest, windows-latest ]
-<<<<<<< HEAD
-        python-version: [ '3.7', '3.8', '3.9', '3.10', '3.11' ]
-=======
         python-version: [ '3.8', '3.9', '3.10', '3.11' ]
->>>>>>> 952fae97
 
     name: Build Pyhton binding on ${{ matrix.os }} for Python ${{ matrix.python-version }}
     runs-on: ${{ matrix.os }}
