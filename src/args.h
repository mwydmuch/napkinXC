--- conflicted
+++ resolved
@@ -38,10 +38,10 @@
     ubopHsm,
     oplt,
     extremeText,
+    plg,
     // Mips extension models
     brMips,
     ubopMips,
-    plg
 };
 
 enum TreeType {
@@ -180,11 +180,6 @@
     // Measures for test command
     std::string measures;
 
-<<<<<<< HEAD
-    // PLG
-    int plgLayerSize;
-    int plgLayers;
-=======
     // Args for OFO command
     OFOType ofoType;
     std::string ofoTypeName;
@@ -195,7 +190,10 @@
     // Args for testPredictionTime command
     std::string batchSizes;
     int batches;
->>>>>>> 32c57c48
+
+    // PLG
+    int plgLayerSize;
+    int plgLayers;
 
 private:
     std::default_random_engine rngSeeder;
