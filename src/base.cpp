--- conflicted
+++ resolved
@@ -79,22 +79,6 @@
         .bias = (args.bias > 0 ? 1.0 : -1.0)
     };
 
-<<<<<<< HEAD
-=======
-    parameter C = {
-        .solver_type = args.solverType,
-        .eps = args.eps,
-        .C = args.cost,
-        .nr_weight = labelsCount,
-        .weight_label = labels,
-        .weight = labelsWeights,
-        .p = 0,
-        .init_sol = NULL
-    };
-
-    auto output = check_parameter(&P, &C);
-    assert(output == NULL);
->>>>>>> 934243b6
 
     model *M = nullptr;
     if (args.optimizerType==libliner) {
